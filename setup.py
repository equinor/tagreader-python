#!/usr/bin/env python

from setuptools import setup

long_description = """
# tagreader #

Tagreader is a Python package for reading trend data from the OSIsoft
PI and Aspen Infoplus.21 IMS systems. It is intended to be easy to use,
and present as similar as possible interfaces to the backend historians.

Queries are performed using ODBC using proprietary drivers from Aspen
and OSIsoft, but code has been structured in such a way as to allow for
other interfaces, e.g. REST APIs, in the future. Stay tuned!

Tagreader outputs trend data as Pandas Dataframes, and uses the HDF5
file format to cache results.

## Requirements ##
* Python >= 3.6 with the following packages:
  * pandas >= 0.23
  * pytables
  * pyodbc
* PI ODBC driver and/or Aspen IP.21 SQLPlus ODBC driver
* Microsoft Windows (Sorry. This is due to the proprietary ODBC drivers for OSIsoft PI and Aspen IP.21)

## Installation ##
To install and/or upgrade:
```
pip install --upgrade tagreader
```

## Usage example ##
```
import tagreader
c = tagreader.IMSClient("mysource", "ip21")
print(c.search("mytag%"))
df = s.read_tags(["mytag_1", "mytag_2;with map"], "18.06.2020 08:00:00", "18.06.2020 09:00:00", 60)
```
"""

setup(
    name="tagreader",
    description="Library for reading from Aspen InfoPlus.21 and OSIsoft PI IMS servers",
    long_description=long_description,
    long_description_content_type="text/markdown",
<<<<<<< HEAD
    keywords=[
        "Aspen InfoPlus.21",
        "OSIsoft PI"
    ],
=======
    keywords=["Aspen InfoPlus.21", "OSIsoft PI"],
>>>>>>> 8ada0a28
    url="https://github.com/equinor/tagreader-python",
    author="Einar S. Idsø",
    author_email="eiids@equinor.com",
    license="MIT",
    classifiers=[
        "Intended Audience :: Developers",
        "Intended Audience :: Science/Research",
        "License :: OSI Approved :: MIT License",
        "Natural Language :: English",
        "Operating System :: Microsoft :: Windows",
        "Programming Language :: Python :: 3.6",
        "Programming Language :: Python :: 3.7",
        "Programming Language :: Python :: 3.8",
        "Topic :: Scientific/Engineering :: Interface Engine/Protocol Translator",
        "Topic :: Software Development :: Libraries :: Python Modules",
        "Topic :: Utilities",
    ],
    packages=["tagreader"],
    platforms=["Windows"],
    package_data={"": ["*.md"]},
    python_requires="~=3.6",
    setup_requires=["setuptools_scm"],
    use_scm_version={"write_to": "tagreader/version.py"},
    install_requires=[
        "pandas >=0.23",
        "tables",
        "pyodbc",
        "requests",
        "requests_kerberos"
    ],
)<|MERGE_RESOLUTION|>--- conflicted
+++ resolved
@@ -44,14 +44,7 @@
     description="Library for reading from Aspen InfoPlus.21 and OSIsoft PI IMS servers",
     long_description=long_description,
     long_description_content_type="text/markdown",
-<<<<<<< HEAD
-    keywords=[
-        "Aspen InfoPlus.21",
-        "OSIsoft PI"
-    ],
-=======
     keywords=["Aspen InfoPlus.21", "OSIsoft PI"],
->>>>>>> 8ada0a28
     url="https://github.com/equinor/tagreader-python",
     author="Einar S. Idsø",
     author_email="eiids@equinor.com",
