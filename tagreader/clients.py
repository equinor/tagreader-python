--- conflicted
+++ resolved
@@ -6,30 +6,12 @@
 import pandas as pd
 
 from .cache import BucketCache, SmartCache
-<<<<<<< HEAD
-from .utils import (
-    ReaderType,
-    ensure_datetime_with_tz,
-    find_registry_key,
-    find_registry_key_from_name,
-    is_windows,
-    logging,
-)
-from .web_handlers import (
-    AspenHandlerWeb,
-    PIHandlerWeb,
-    get_auth_aspen,
-    get_auth_pi,
-    list_aspenone_sources,
-    list_piwebapi_sources,
-)
-=======
+
 from .utils import (ReaderType, ensure_datetime_with_tz, find_registry_key,
                     find_registry_key_from_name, is_windows, logging)
 from .web_handlers import (AspenHandlerWeb, PIHandlerWeb, get_auth_aspen,
                            get_auth_pi, get_url_aspen, get_url_pi,
                            list_aspenone_sources, list_piwebapi_sources)
->>>>>>> 4e22b5c2
 
 if is_windows():
     import pyodbc
