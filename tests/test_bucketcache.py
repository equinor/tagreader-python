--- conflicted
+++ resolved
@@ -1,4 +1,3 @@
-<<<<<<< HEAD
 from importlib.util import find_spec
 
 import pandas as pd
@@ -11,14 +10,6 @@
         "Bucketcache requires package 'tables'",
         allow_module_level=True
     )
-=======
-import sys
-
-import pandas as pd
-import pytest
-from tagreader.cache import BucketCache, safe_tagname, timestamp_to_epoch
-from tagreader.utils import ReaderType
->>>>>>> 184fd96d
 
 TAGNAME = "tag1"
 READERTYPE = ReaderType.INT
