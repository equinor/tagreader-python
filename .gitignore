--- conflicted
+++ resolved
@@ -161,13 +161,11 @@
 # SNYK
 .dccache
 
-<<<<<<< HEAD
 # Merge files
 *.orig
-=======
+
 # Apple
 .DS_Store
 
 # Other
-.tmp/
->>>>>>> cf33dc89
+.tmp/