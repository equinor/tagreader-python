[pytest]
filterwarnings =
    error
    ignore::ResourceWarning
<<<<<<< HEAD
    ignore::DeprecationWarning
    ignore:Package 'tables' not installed. Disabling cache.
    

junit_family = xunit1
python_files = test_*.py
testpaths = 
    tests
=======
    ignore::FutureWarning
>>>>>>> cf33dc89
<|MERGE_RESOLUTION|>--- conflicted
+++ resolved
@@ -2,15 +2,4 @@
 filterwarnings =
     error
     ignore::ResourceWarning
-<<<<<<< HEAD
-    ignore::DeprecationWarning
-    ignore:Package 'tables' not installed. Disabling cache.
-    
-
-junit_family = xunit1
-python_files = test_*.py
-testpaths = 
-    tests
-=======
-    ignore::FutureWarning
->>>>>>> cf33dc89
+    ignore::FutureWarning