[tool.poetry]
name = "tagreader"
version = "4.0.3"
description = "Tagreader is a Python package for reading trend data from the OSIsoft PI and Aspen Infoplus.21 IMS systems."
authors = ["Einar S. Idsø <eiids@equinor.com>"]
license = "MIT"
readme = "README.md"
packages = [{include = "tagreader"}]
keywords=["Aspen InfoPlus.21", "OSIsoft PI"]
classifiers=[
    "Development Status :: 5 - Production/Stable",
    "Intended Audience :: Developers",
    "Intended Audience :: Science/Research",
    "License :: OSI Approved :: MIT License",
    "Natural Language :: English",
    "Operating System :: MacOS",
    "Operating System :: Microsoft :: Windows",
    "Operating System :: POSIX :: Linux",
    "Programming Language :: Python :: 3.8",
    "Programming Language :: Python :: 3.9",
    "Programming Language :: Python :: 3.10",
    "Programming Language :: Python :: 3.11",
    "Topic :: Scientific/Engineering :: Interface Engine/Protocol Translator",
    "Topic :: Software Development :: Libraries :: Python Modules",
    "Topic :: Utilities",
]

[tool.poetry.dependencies]
python = "^3.8"
<<<<<<< HEAD
pandas = "^2.0.1"
pyodbc = "^4.0.39"
certifi = "^2023.5.7"
requests = "^2.31.0"
requests-kerberos = "^0.14.0"
tables = "^3.8.0"
msal-extensions = "^1.0.0"
=======
pandas = ">=1"
pyodbc = "^4"
certifi = "^2023"
requests = "^2"
requests-kerberos = "^0"
tables = { version = "^3", markers = "platform_machine != 'arm64'" }
jupyter = { version = "^1", optional = true }
matplotlib = { version = "^3", optional = true }
>>>>>>> 35d37679


[tool.poetry.group.dev.dependencies]
pre-commit = "^3"
pytest = "^7"

[tool.poetry.extras]
notebooks = ["jupyter", "matplotlib"]

[build-system]
requires = ["poetry-core"]
build-backend = "poetry.core.masonry.api"<|MERGE_RESOLUTION|>--- conflicted
+++ resolved
@@ -27,24 +27,15 @@
 
 [tool.poetry.dependencies]
 python = "^3.8"
-<<<<<<< HEAD
-pandas = "^2.0.1"
+pandas = ">=1"
 pyodbc = "^4.0.39"
 certifi = "^2023.5.7"
 requests = "^2.31.0"
 requests-kerberos = "^0.14.0"
-tables = "^3.8.0"
 msal-extensions = "^1.0.0"
-=======
-pandas = ">=1"
-pyodbc = "^4"
-certifi = "^2023"
-requests = "^2"
-requests-kerberos = "^0"
 tables = { version = "^3", markers = "platform_machine != 'arm64'" }
 jupyter = { version = "^1", optional = true }
 matplotlib = { version = "^3", optional = true }
->>>>>>> 35d37679
 
 
 [tool.poetry.group.dev.dependencies]
