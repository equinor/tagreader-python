--- conflicted
+++ resolved
@@ -1,15 +1,8 @@
 import os
-from typing import Dict, List, Tuple, Union
-
 import pandas as pd
-<<<<<<< HEAD
 import warnings
 from importlib.util import find_spec
 from typing import Tuple, Union, List, Dict
-=======
-
-from .utils import ReaderType
->>>>>>> 184fd96d
 
 from .utils import ReaderType
 
