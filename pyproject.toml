[tool.poetry]
name = "tagreader"
version = "5.1.3"
description = "Tagreader is a Python package for reading trend data from the OSIsoft PI and Aspen Infoplus.21 IMS systems."
authors = ["Einar S. Idsø <eiids@equinor.com>", "Morten Dæhli Aslesen <masl@equinor.com"]
license = "MIT"
readme = "README.md"
packages = [{include = "tagreader"}]
keywords=["Aspen InfoPlus.21", "OSIsoft PI"]
homepage = "https://github.com/equinor/tagreader-python"
repository = "https://github.com/equinor/tagreader-python"
classifiers=[
    "Development Status :: 5 - Production/Stable",
    "Intended Audience :: Developers",
    "Intended Audience :: Science/Research",
    "License :: OSI Approved :: MIT License",
    "Natural Language :: English",
    "Operating System :: MacOS",
    "Operating System :: Microsoft :: Windows",
    "Operating System :: POSIX :: Linux",
    "Programming Language :: Python :: 3.8",
    "Programming Language :: Python :: 3.9",
    "Programming Language :: Python :: 3.10",
    "Programming Language :: Python :: 3.11",
    "Topic :: Scientific/Engineering :: Interface Engine/Protocol Translator",
    "Topic :: Software Development :: Libraries :: Python Modules",
    "Topic :: Utilities",
]

[tool.poetry.dependencies]
python = "^3.8"
pandas = ">=1"
certifi = "^2023.7.22"
requests = "^2"
requests-kerberos = "^0"
<<<<<<< HEAD
msal-extensions = "^1.0.0"
jupyter = { version = "^1", optional = true }
=======
notebook = { version = "^7.0.3", optional = true }
>>>>>>> 9428ffd3
matplotlib = { version = "^3", optional = true }
diskcache = "^5.6.1"


[tool.poetry.group.dev.dependencies]
pre-commit = "^3"
pytest = "^7"

[tool.poetry.extras]
notebooks = ["notebook", "matplotlib"]

[build-system]
requires = ["poetry-core"]
build-backend = "poetry.core.masonry.api"<|MERGE_RESOLUTION|>--- conflicted
+++ resolved
@@ -33,12 +33,9 @@
 certifi = "^2023.7.22"
 requests = "^2"
 requests-kerberos = "^0"
-<<<<<<< HEAD
 msal-extensions = "^1.0.0"
 jupyter = { version = "^1", optional = true }
-=======
 notebook = { version = "^7.0.3", optional = true }
->>>>>>> 9428ffd3
 matplotlib = { version = "^3", optional = true }
 diskcache = "^5.6.1"
 
