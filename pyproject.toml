--- conflicted
+++ resolved
@@ -30,19 +30,11 @@
 [tool.poetry.dependencies]
 python = "^3.8"
 pandas = ">=1"
-<<<<<<< HEAD
-pyodbc = "^4.0.39"
-certifi = "^2023.5.7"
-requests = "^2.31.0"
-requests-kerberos = "^0.14.0"
-msal-extensions = "^1.0.0"
-tables = { version = "^3", markers = "platform_machine != 'arm64'" }
-=======
 pyodbc = "^4"
 certifi = "^2023"
 requests = "^2"
 requests-kerberos = "^0"
->>>>>>> cf33dc89
+msal-extensions = "^1.0.0"
 jupyter = { version = "^1", optional = true }
 matplotlib = { version = "^3", optional = true }
 diskcache = "^5.6.1"
