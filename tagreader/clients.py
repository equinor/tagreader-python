import os
import warnings
from datetime import datetime, timedelta
from itertools import groupby
from operator import itemgetter
from typing import Any, Dict, List, Optional, Tuple, Union

import pandas as pd

<<<<<<< HEAD
from .cache import BucketCache, SmartCache
from .utils import (ReaderType, ensure_datetime_with_tz, find_registry_key,
                    find_registry_key_from_name, is_windows, logging)
from .web_handlers import (AspenHandlerWeb, PIHandlerWeb, get_auth_aspen,
                           get_auth_pi, get_url_aspen, get_url_pi,
                           list_aspenone_sources, list_piwebapi_sources)
=======
from tagreader.cache import BucketCache, SmartCache
from tagreader.logger import logger
from tagreader.utils import (
    ReaderType,
    ensure_datetime_with_tz,
    find_registry_key,
    find_registry_key_from_name,
    is_windows,
)
from tagreader.web_handlers import (
    AspenHandlerWeb,
    PIHandlerWeb,
    get_auth_aspen,
    get_auth_pi,
    list_aspenone_sources,
    list_piwebapi_sources,
)
>>>>>>> 35d37679

if is_windows():
    import pyodbc

<<<<<<< HEAD
    from .odbc_handlers import (AspenHandlerODBC, PIHandlerODBC,
                                list_aspen_sources, list_pi_sources)
    from .utils import winreg

logging.basicConfig(
    format=" %(asctime)s %(levelname)s: %(message)s", level=logging.INFO
)
=======
    from tagreader.odbc_handlers import (
        AspenHandlerODBC,
        PIHandlerODBC,
        list_aspen_sources,
        list_pi_sources,
    )
    from tagreader.utils import winreg
>>>>>>> 35d37679


class DuplicateTagsWarning(UserWarning):
    pass


warnings.simplefilter("always", DuplicateTagsWarning)


def list_sources(
    imstype: str,
    url: Optional[str] = None,
    auth: Optional[Any] = None,
    verifySSL: bool = True,
) -> List[str]:
    accepted_values = ["piwebapi", "aspenone"]
    win_accepted_values = ["pi", "aspen", "ip21"]
    if is_windows():
        accepted_values.extend(win_accepted_values)

    if imstype is None or imstype.lower() not in accepted_values:
        import platform

        raise ValueError(
            f"Input `imstype` must be one of {accepted_values} when called from {platform.system()} environment."
        )

    if imstype.lower() == "pi":
        return list_pi_sources()
    elif imstype.lower() in ["aspen", "ip21"]:
        return list_aspen_sources()
    elif imstype.lower() == "piwebapi":
        if auth is None:
            auth = get_auth_pi()
        if verifySSL is None:
            verifySSL = True
        return list_piwebapi_sources(url=url, auth=auth, verifySSL=verifySSL)
    elif imstype.lower() == "aspenone":
        if auth is None:
            auth = get_auth_aspen()
        if verifySSL is None:
            verifySSL = True
        return list_aspenone_sources(url=url, auth=auth, verifySSL=verifySSL)


def get_missing_intervals(
    df: pd.DataFrame,
    start_time: pd.Timestamp,
    stop_time: pd.Timestamp,
    ts: Optional[Union[int, pd.Timestamp]],
    read_type: ReaderType,
):
    if (
        read_type == ReaderType.RAW
    ):  # Fixme: How to check for completeness for RAW data?
        return [[start_time, stop_time]]
    seconds = int(ts.total_seconds())
    tvec = pd.date_range(start=start_time, end=stop_time, freq=f"{seconds}s")
    if len(df) == len(tvec):  # Short-circuit if dataset is complete
        return []
    values_in_df = tvec.isin(df.index)
    missing_intervals = []
    for k, g in groupby(enumerate(values_in_df), lambda ix: ix[1]):
        if not k:
            seq = list(map(itemgetter(0), g))
            missing_intervals.append(
                (pd.Timestamp(tvec[seq[0]]), pd.Timestamp(tvec[seq[-1]]))
            )
            # Should be unnecessary to fetch overlapping points since get_next_timeslice
            # ensures start <= t <= stop
            # missingintervals.append((pd.Timestamp(tvec[seq[0]]),
            #                          pd.Timestamp(tvec[min(seq[-1]+1, len(tvec)-1)])))
    return missing_intervals


def get_next_timeslice(
    start_time: pd.Timestamp,
    stop_time: pd.Timestamp,
    ts: Optional[Union[int, pd.Timestamp]],
    max_steps: Optional[int] = None,
) -> Tuple[datetime, datetime]:
    if max_steps is None:
        calc_stop_time = stop_time
    else:
        calc_stop_time = start_time + ts * max_steps
    calc_stop_time = min(stop_time, calc_stop_time)
    # Ensure we include the last data point.
    # Discrepancies between Aspen and Pi for +ts
    # Discrepancies between IMS and cache for e.g. ts.
    # if calc_stop_time == stop_time:
    #     calc_stop_time += ts / 2
    return start_time, calc_stop_time


def get_server_address_aspen(datasource: str) -> Optional[Tuple[str, int]]:
    """Data sources are listed under
    HKEY_CURRENT_USER\\Software\\AspenTech\\ADSA\\Caches\\AspenADSA\\username.
    For each data source there are multiple keys with Host entries. We start by
    identifying the correct key to use by locating the UUID for Aspen SQLplus
    services located under Aspen SQLplus service component. Then we find the
    host and port based on the path above and the UUID.
    """

    if not is_windows():
        return None

    regkey_clsid = winreg.OpenKey(
        winreg.HKEY_LOCAL_MACHINE, r"SOFTWARE\Classes\Wow6432Node\CLSID"
    )
    regkey, _ = find_registry_key_from_name(
        regkey_clsid, "Aspen SQLplus service component"
    )
    regkey_implemented_categories = winreg.OpenKeyEx(regkey, "Implemented Categories")

    _, aspen_UUID = find_registry_key_from_name(
        regkey_implemented_categories, "Aspen SQLplus services"
    )

    reg_adsa = winreg.OpenKey(
        winreg.HKEY_CURRENT_USER,
        r"Software\AspenTech\ADSA\Caches\AspenADSA\\" + os.getlogin(),
    )

    try:
        reg_site_key = winreg.OpenKey(reg_adsa, datasource + "\\" + aspen_UUID)
        host = winreg.QueryValueEx(reg_site_key, "Host")[0]
        port = int(winreg.QueryValueEx(reg_site_key, "Port")[0])
        return host, port
    except FileNotFoundError:
        return None


def get_server_address_pi(datasource: str) -> Optional[Tuple[str, int]]:
    """
    PI data sources are listed under
    HKEY_LOCAL_MACHINE\\Software\\Wow6432Node\\PISystem\\PI-SDK\\x.x\\ServerHandles or
    \\Software\\PISystem\\PI-SDK\\x.x\\ServerHandles.

    :param datasource: Name of data source
    :return: host, port
    :type: tuple(string, int)
    """

    if not is_windows():
        return None

    try:
        reg_key = winreg.OpenKey(
            winreg.HKEY_LOCAL_MACHINE, r"SOFTWARE\Wow6432Node\PISystem\PI-SDK"
        )
        reg_key_handles = find_registry_key(reg_key, "ServerHandles")
        reg_site_key = find_registry_key(reg_key_handles, datasource)
        if reg_site_key is None:
            reg_key = winreg.OpenKey(
                winreg.HKEY_LOCAL_MACHINE, r"SOFTWARE\PISystem\PI-SDK"
            )
            reg_key_handles = find_registry_key(reg_key, "ServerHandles")
            reg_site_key = find_registry_key(reg_key_handles, datasource)
        if reg_site_key is not None:
            host = winreg.QueryValueEx(reg_site_key, "path")[0]
            port = int(winreg.QueryValueEx(reg_site_key, "port")[0])
            return host, port
    except FileNotFoundError:
        return None


def get_handler(
    imstype: str,
    datasource: str,
    url: Optional[str] = None,
    host: Optional[str] = None,
    port: Optional[int] = None,
    options: Dict[str, Union[int, float, str]] = {},
    verifySSL: Optional[bool] = None,
    auth: Optional[Any] = None,
):
    if imstype is None:
        if datasource in list_aspenone_sources():
            imstype = "aspenone"
        elif datasource in list_piwebapi_sources():
            imstype = "piwebapi"

    accepted_imstypes = ["pi", "aspen", "ip21", "piwebapi", "aspenone"]

    if not imstype or imstype.lower() not in accepted_imstypes:
        raise ValueError(f"`imstype` must be one of {accepted_imstypes}")

    if imstype.lower() == "pi":
        if not is_windows():
            raise RuntimeError(
                "ODBC drivers not available for non-Windows environments. "
                "Try Web API ('piwebapi') instead."
            )
        if "PI ODBC Driver" not in pyodbc.drivers():
            raise RuntimeError(
                "No PI ODBC driver detected. "
                "Either switch to Web API ('piwebapi') or install appropriate driver."
            )
        if host is None:
            hostport = get_server_address_pi(datasource)
            if not hostport:
                raise ValueError(
                    f"Unable to locate data source '{datasource}'."
                    "Do you have correct permissions?"
                )
            host, port = hostport
        if port is None:
            port = 5450
        return PIHandlerODBC(host=host, port=port, options=options)

    if imstype.lower() in ["aspen", "ip21"]:
        if not is_windows():
            raise RuntimeError(
                "ODBC drivers not available for non-Windows environments. "
                "Try Web API ('aspenone') instead."
            )
        if "AspenTech SQLplus" not in pyodbc.drivers():
            raise RuntimeError(
                "No Aspen SQLplus ODBC driver detected. "
                "Either switch to Web API ('aspenone') or install appropriate driver."
            )
        if host is None:
            hostport = get_server_address_aspen(datasource)
            if not hostport:
                raise ValueError(
                    f"Unable to locate data source '{datasource}'."
                    "Do you have correct permissions?"
                )
            host, port = hostport
        if port is None:
            port = 10014
        return AspenHandlerODBC(host=host, port=port, options=options)

    if imstype.lower() == "piwebapi":
        return PIHandlerWeb(
            url=url,
            datasource=datasource,
            options=options,
            verifySSL=verifySSL,
            auth=auth,
        )

    if imstype.lower() in ["aspenone"]:
        return AspenHandlerWeb(
            datasource=datasource,
            url=url,
            options=options,
            verifySSL=verifySSL,
            auth=auth,
        )


class IMSClient:
    def __init__(
        self,
        datasource: str,
        imstype: Optional[str] = None,
        tz: str = "Europe/Oslo",
        url: Optional[str] = None,
        host: Optional[str] = None,
        port: Optional[int] = None,
        handler_options: Dict[str, Union[int, float, str]] = {},  # noqa:
        verifySSL: bool = True,
        auth: Optional[Any] = None,
    ):
        self.handler = None
        self.datasource = datasource.lower()  # FIXME
        self.tz = tz
        self.handler = get_handler(
            imstype=imstype,
            datasource=datasource,
            url=url,
            host=host,
            port=port,
            options=handler_options,
            verifySSL=verifySSL,
            auth=auth,
        )
        self.cache = SmartCache(filename=datasource)

    def connect(self):
        self.handler.connect()

    def search_tag(
        self, tag: Optional[str] = None, desc: Optional[str] = None
    ) -> List[Tuple[str, str]]:
        warnings.warn("This function is deprecated. Please call 'search()' instead")
        return self.search(tag=tag, desc=desc)

    def search(
        self, tag: Optional[str] = None, desc: Optional[str] = None
    ) -> List[Tuple[str, str]]:
        return self.handler.search(tag=tag, desc=desc)

    def _get_metadata(self, tag: str):
        return self.handler._get_tag_metadata(
            tag
        )  # noqa: Should probably expose this as a public method if needed.

    def _read_single_tag(
        self,
        tag: str,
        start_time: Optional[pd.Timestamp],
        stop_time: Optional[pd.Timestamp],
        ts: Optional[Union[int, pd.Timestamp]],
        read_type: ReaderType,
        get_status: bool,
        cache: Optional[Union[BucketCache, SmartCache]],
    ):
        if read_type == ReaderType.SNAPSHOT:
            metadata = self._get_metadata(tag)
            df = self.handler.read_tag(
                tag=tag,
                start_time=start_time,
                stop_time=stop_time,
                sample_time=ts,
                read_type=read_type,
                metadata=metadata,
                get_status=get_status,
            )
        else:
            stepped = False
            missing_intervals = [(start_time, stop_time)]
            df = pd.DataFrame()

            if (
                isinstance(cache, SmartCache) and
                read_type != ReaderType.RAW and
                not get_status
            ):
                time_slice = get_next_timeslice(
                    start_time=start_time, stop_time=stop_time, ts=ts, max_steps=None
                )
                df = cache.fetch(
                    tagname=tag,
                    readtype=read_type,
                    ts=ts,
                    start_time=time_slice[0],
                    stop_time=time_slice[1],
                )
                missing_intervals = get_missing_intervals(
                    df=df,
                    start_time=start_time,
                    stop_time=stop_time,
                    ts=ts,
                    read_type=read_type,
                )
                if not missing_intervals:
                    return df.tz_convert(self.tz).sort_index()
            elif isinstance(cache, BucketCache):
                df = cache.fetch(
                    tagname=tag,
                    readtype=read_type,
                    ts=ts,
                    stepped=stepped,
                    status=get_status,
                    starttime=start_time,
                    endtime=stop_time,
                )
                missing_intervals = cache.get_missing_intervals(
                    tagname=tag,
                    readtype=read_type,
                    ts=ts,
                    stepped=stepped,
                    status=get_status,
                    starttime=start_time,
                    endtime=stop_time,
                )
                if not missing_intervals:
                    return df.tz_convert(self.tz).sort_index()

            metadata = self._get_metadata(tag)
            frames = [df]
            for start, stop in missing_intervals:
                while True:
                    df = self.handler.read_tag(
                        tag=tag,
                        start_time=start,
                        stop_time=stop,
                        sample_time=ts,
                        read_type=read_type,
                        metadata=metadata,
                        get_status=get_status,
                    )
                    if len(df.index) > 0:
                        if (
                            cache is not None and
                            read_type
                            not in [
                                ReaderType.SNAPSHOT,
                                ReaderType.RAW,
                            ] and
                            not get_status
                        ):
                            cache.store(df=df, readtype=read_type, ts=ts)
                    frames.append(df)
                    if len(df) < self.handler._max_rows:
                        break
                    start = df.index[-1]
                # if read_type != ReaderType.RAW:
                #     time_slice = [start, start]
                #     while time_slice[1] < stop:
                #         time_slice = get_next_timeslice(
                #             time_slice[1], stop, ts, self.handler._max_rows
                #         )
                #         df = self.handler.read_tag(
                #             tag, time_slice[0], time_slice[1], ts, read_type, metadata
                #         )
                #         if len(df.index) > 0:
                #             if cache is not None and read_type != ReaderType.RAW:
                #                 cache.store(df, read_type, ts)
                #             frames.append(df)

            # df = pd.concat(frames, verify_integrity=True)
            df = pd.concat(frames)
            # read_type INT leads to overlapping values after concatenating
            # due to both start time and end time included.
            # Aggregate read_types (should) align perfectly and don't
            # (shouldn't) need deduplication.
            df = df[~df.index.duplicated(keep="first")]  # Deduplicate on index
        df = df.tz_convert(self.tz).sort_index()
        df = df.rename(columns={"value": tag})
        return df

    def get_units(self, tags: Union[str, List[str]]):
        if isinstance(tags, str):
            tags = [tags]
        units = {}
        for tag in tags:
            if self.cache is not None:
                r = self.cache.fetch_tag_metadata(tagname=tag, properties="unit")
                if "unit" in r:
                    units[tag] = r["unit"]
            if tag not in units:
                unit = self.handler._get_tag_unit(tag)
                if self.cache is not None and unit is not None:
                    self.cache.store_tag_metadata(tagname=tag, metadata={"unit": unit})
                units[tag] = unit
        return units

    def get_descriptions(self, tags: Union[str, List[str]]) -> Dict[str, str]:
        if isinstance(tags, str):
            tags = [tags]
        descriptions = {}
        for tag in tags:
            if self.cache is not None:
                r = self.cache.fetch_tag_metadata(tagname=tag, properties="description")
                if "description" in r:
                    descriptions[tag] = r["description"]
            if tag not in descriptions:
                desc = self.handler._get_tag_description(tag)
                if self.cache is not None and desc is not None:
                    self.cache.store_tag_metadata(
                        tagname=tag, metadata={"description": desc}
                    )
                descriptions[tag] = desc
        return descriptions

    def read_tags(
        self,
        tags: Union[str, List[str]],
        start_time: Optional[Union[datetime, pd.Timestamp, str]],
        stop_time: Optional[Union[datetime, pd.Timestamp, str]],
        ts: Optional[Union[timedelta, pd.Timedelta]] = timedelta(seconds=60),
        read_type: ReaderType = ReaderType.INT,
        get_status: bool = False,
    ):
        logger.warn(
            (
                "This function has been renamed to read() and is deprecated. "
                "Please call 'read()' instead"
            )
        )
        return self.read(
            tags=tags,
            start_time=start_time,
            end_time=stop_time,
            ts=ts,
            read_type=read_type,
            get_status=get_status,
        )

    def read(
        self,
        tags: Union[str, List[str]],
        start_time: Optional[Union[datetime, pd.Timestamp, str]] = None,
        end_time: Optional[Union[datetime, pd.Timestamp, str]] = None,
        ts: Optional[Union[timedelta, pd.Timedelta, int]] = 60,
        read_type: ReaderType = ReaderType.INT,
        get_status: bool = False,
    ) -> pd.DataFrame:
        """Reads values for the specified [tags] from the IMS server for the
        time interval from [start_time] to [stop_time] in intervals [ts].

        The interval [ts] can be specified as pd.Timedelta or as an integer,
        in which case it will be interpreted as seconds.

        Default value for [read_type] is ReaderType.INT, which interpolates
        the raw data.
        All possible values for read_type are defined in the ReaderType class,
        which can be imported as follows:
            from utils import ReaderType

        Values for ReaderType.* that should work for all handlers are:
            INT, RAW, MIN, MAX, RNG, AVG, VAR, STD and SNAPSHOT
        """

        if isinstance(tags, str):
            tags = [tags]
        if read_type in [ReaderType.RAW, ReaderType.SNAPSHOT] and len(tags) > 1:
            raise RuntimeError(
                "Unable to read raw/sampled data for multiple tags since they don't "
                "share time vector. Read one at a time."
            )
        if read_type != ReaderType.SNAPSHOT:
            start_time = ensure_datetime_with_tz(start_time, tz=self.tz)
        if end_time:
            end_time = ensure_datetime_with_tz(end_time, tz=self.tz)
        if not isinstance(ts, pd.Timedelta):
            ts = pd.Timedelta(ts, unit="s")

        oldtags = tags
        tags = list(dict.fromkeys(tags))
        if len(oldtags) > len(tags):
            duplicates = set([x for n, x in enumerate(oldtags) if x in oldtags[:n]])
            logger.warning(
                f"Duplicate tags found, removed duplicates: {', '.join(duplicates)}"
            )
        cols = []
        for tag in tags:
            cols.append(
                self._read_single_tag(
                    tag=tag,
                    start_time=start_time,
                    stop_time=end_time,
                    ts=ts,
                    read_type=read_type,
                    get_status=get_status,
                    cache=self.cache,
                )
            )
        return pd.concat(cols, axis=1)

    def query_sql(self, query: str, parse: bool = True):
        """[summary]
        Args:
            query (str): [description]
            parse (bool, optional): Whether to attempt to parse query return
                                    value as table. Defaults to True.
        Returns:
            Union[pd.DataFrame, pyodbc.Cursor, str]: Return value
        """
        df_or_cursor = self.handler.query_sql(query=query, parse=parse)
        return df_or_cursor<|MERGE_RESOLUTION|>--- conflicted
+++ resolved
@@ -7,53 +7,28 @@
 
 import pandas as pd
 
-<<<<<<< HEAD
-from .cache import BucketCache, SmartCache
-from .utils import (ReaderType, ensure_datetime_with_tz, find_registry_key,
-                    find_registry_key_from_name, is_windows, logging)
-from .web_handlers import (AspenHandlerWeb, PIHandlerWeb, get_auth_aspen,
-                           get_auth_pi, get_url_aspen, get_url_pi,
-                           list_aspenone_sources, list_piwebapi_sources)
-=======
 from tagreader.cache import BucketCache, SmartCache
 from tagreader.logger import logger
-from tagreader.utils import (
-    ReaderType,
-    ensure_datetime_with_tz,
-    find_registry_key,
-    find_registry_key_from_name,
-    is_windows,
-)
-from tagreader.web_handlers import (
-    AspenHandlerWeb,
-    PIHandlerWeb,
-    get_auth_aspen,
-    get_auth_pi,
-    list_aspenone_sources,
-    list_piwebapi_sources,
-)
->>>>>>> 35d37679
+from tagreader.utils import (ReaderType, ensure_datetime_with_tz,
+                             find_registry_key, find_registry_key_from_name,
+                             is_windows)
+from tagreader.web_handlers import (AspenHandlerWeb, PIHandlerWeb,
+                                    get_auth_aspen, get_auth_pi,
+                                    list_aspenone_sources,
+                                    list_piwebapi_sources)
+
+from .utils import logging
+from .web_handlers import get_url_aspen, get_url_pi
 
 if is_windows():
     import pyodbc
 
-<<<<<<< HEAD
-    from .odbc_handlers import (AspenHandlerODBC, PIHandlerODBC,
-                                list_aspen_sources, list_pi_sources)
-    from .utils import winreg
+    from tagreader.odbc_handlers import (AspenHandlerODBC, PIHandlerODBC,
+                                         list_aspen_sources, list_pi_sources)
+    from tagreader.utils import winreg
 
 logging.basicConfig(
-    format=" %(asctime)s %(levelname)s: %(message)s", level=logging.INFO
-)
-=======
-    from tagreader.odbc_handlers import (
-        AspenHandlerODBC,
-        PIHandlerODBC,
-        list_aspen_sources,
-        list_pi_sources,
-    )
-    from tagreader.utils import winreg
->>>>>>> 35d37679
+    format=" %(asctime)s %(levelname)s: %(message)s", level=logging.INFO)
 
 
 class DuplicateTagsWarning(UserWarning):
@@ -166,7 +141,8 @@
     regkey, _ = find_registry_key_from_name(
         regkey_clsid, "Aspen SQLplus service component"
     )
-    regkey_implemented_categories = winreg.OpenKeyEx(regkey, "Implemented Categories")
+    regkey_implemented_categories = winreg.OpenKeyEx(
+        regkey, "Implemented Categories")
 
     _, aspen_UUID = find_registry_key_from_name(
         regkey_implemented_categories, "Aspen SQLplus services"
@@ -340,7 +316,8 @@
     def search_tag(
         self, tag: Optional[str] = None, desc: Optional[str] = None
     ) -> List[Tuple[str, str]]:
-        warnings.warn("This function is deprecated. Please call 'search()' instead")
+        warnings.warn(
+            "This function is deprecated. Please call 'search()' instead")
         return self.search(tag=tag, desc=desc)
 
     def search(
@@ -484,13 +461,15 @@
         units = {}
         for tag in tags:
             if self.cache is not None:
-                r = self.cache.fetch_tag_metadata(tagname=tag, properties="unit")
+                r = self.cache.fetch_tag_metadata(
+                    tagname=tag, properties="unit")
                 if "unit" in r:
                     units[tag] = r["unit"]
             if tag not in units:
                 unit = self.handler._get_tag_unit(tag)
                 if self.cache is not None and unit is not None:
-                    self.cache.store_tag_metadata(tagname=tag, metadata={"unit": unit})
+                    self.cache.store_tag_metadata(
+                        tagname=tag, metadata={"unit": unit})
                 units[tag] = unit
         return units
 
@@ -500,7 +479,8 @@
         descriptions = {}
         for tag in tags:
             if self.cache is not None:
-                r = self.cache.fetch_tag_metadata(tagname=tag, properties="description")
+                r = self.cache.fetch_tag_metadata(
+                    tagname=tag, properties="description")
                 if "description" in r:
                     descriptions[tag] = r["description"]
             if tag not in descriptions:
@@ -578,7 +558,8 @@
         oldtags = tags
         tags = list(dict.fromkeys(tags))
         if len(oldtags) > len(tags):
-            duplicates = set([x for n, x in enumerate(oldtags) if x in oldtags[:n]])
+            duplicates = set(
+                [x for n, x in enumerate(oldtags) if x in oldtags[:n]])
             logger.warning(
                 f"Duplicate tags found, removed duplicates: {', '.join(duplicates)}"
             )
