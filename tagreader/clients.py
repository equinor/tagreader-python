import os
import warnings
from itertools import groupby
from operator import itemgetter

import pandas as pd

from .cache import BucketCache, SmartCache
<<<<<<< HEAD
from .utils import (ReaderType, ensure_datetime_with_tz, find_registry_key,
                    find_registry_key_from_name, is_windows, logging)
from .web_handlers import (AspenHandlerWeb, PIHandlerWeb, get_auth_aspen,
                           get_auth_pi, list_aspenone_sources,
                           list_piwebapi_sources)
=======
from .utils import (
    ReaderType,
    ensure_datetime_with_tz,
    find_registry_key,
    find_registry_key_from_name,
    is_windows,
    logging,
)
from .web_handlers import (
    AspenHandlerWeb,
    PIHandlerWeb,
    get_auth_aspen,
    get_auth_pi,
    get_url_aspen,
    get_url_pi,
    list_aspenone_sources,
    list_piwebapi_sources,
)
>>>>>>> 2e63a292

if is_windows():
    import pyodbc

    from .odbc_handlers import (
        AspenHandlerODBC,
        PIHandlerODBC,
        list_aspen_sources,
        list_pi_sources,
    )
    from .utils import winreg

logging.basicConfig(
    format=" %(asctime)s %(levelname)s: %(message)s", level=logging.INFO
)


class DuplicateTagsWarning(UserWarning):
    pass


warnings.simplefilter("always", DuplicateTagsWarning)


def list_sources(imstype, url=None, auth=None, verifySSL=None):
    accepted_values = ["piwebapi", "aspenone"]
    win_accepted_values = ["pi", "aspen", "ip21"]
    if is_windows():
        accepted_values.extend(win_accepted_values)

    if imstype is None or imstype.lower() not in accepted_values:
        import platform

        raise ValueError(
            f"Input `imstype` must be one of {accepted_values} when called from {platform.system()} environment."
        )

    if imstype.lower() == "pi":
        return list_pi_sources()
    elif imstype.lower() in ["aspen", "ip21"]:
        return list_aspen_sources()
    elif imstype.lower() == "piwebapi":
        if auth is None:
            auth = get_auth_pi()
        if verifySSL is None:
            verifySSL = True
        return list_piwebapi_sources(url=url, auth=auth, verifySSL=verifySSL)
    elif imstype.lower() == "aspenone":
        if auth is None:
            auth = get_auth_aspen()
        if verifySSL is None:
            verifySSL = True
        return list_aspenone_sources(url=url, auth=auth, verifySSL=verifySSL)


def get_missing_intervals(df, start_time, stop_time, ts, read_type):
    if (
        read_type == ReaderType.RAW
    ):  # Fixme: How to check for completeness for RAW data?
        return [[start_time, stop_time]]
    seconds = int(ts.total_seconds())
    tvec = pd.date_range(start=start_time, end=stop_time, freq=f"{seconds}s")
    if len(df) == len(tvec):  # Short-circuit if dataset is complete
        return []
    values_in_df = tvec.isin(df.index)
    missing_intervals = []
    for k, g in groupby(enumerate(values_in_df), lambda ix: ix[1]):
        if not k:
            seq = list(map(itemgetter(0), g))
            missing_intervals.append(
                (pd.Timestamp(tvec[seq[0]]), pd.Timestamp(tvec[seq[-1]]))
            )
            # Should be unnecessary to fetch overlapping points since get_next_timeslice
            # ensures start <= t <= stop
            # missingintervals.append((pd.Timestamp(tvec[seq[0]]),
            #                          pd.Timestamp(tvec[min(seq[-1]+1, len(tvec)-1)])))
    return missing_intervals


def get_next_timeslice(start_time, stop_time, ts, max_steps=None):
    if max_steps is None:
        calc_stop_time = stop_time
    else:
        calc_stop_time = start_time + ts * max_steps
    calc_stop_time = min(stop_time, calc_stop_time)
    # Ensure we include the last data point.
    # Discrepancies between Aspen and Pi for +ts
    # Discrepancies between IMS and cache for e.g. ts.
    # if calc_stop_time == stop_time:
    #     calc_stop_time += ts / 2
    return start_time, calc_stop_time


def get_server_address_aspen(datasource):
    """Data sources are listed under
    HKEY_CURRENT_USER\\Software\\AspenTech\\ADSA\\Caches\\AspenADSA\\username.
    For each data source there are multiple keys with Host entries. We start by
    identifying the correct key to use by locating the UUID for Aspen SQLplus
    services located under Aspen SQLplus service component. Then we find the
    host and port based on the path above and the UUID.
    """

    if not is_windows():
        return None

    regkey_clsid = winreg.OpenKey(
        winreg.HKEY_LOCAL_MACHINE, r"SOFTWARE\Classes\Wow6432Node\CLSID"
    )
    regkey, _ = find_registry_key_from_name(
        regkey_clsid, "Aspen SQLplus service component"
    )
    regkey_implemented_categories = winreg.OpenKeyEx(regkey, "Implemented Categories")

    _, aspen_UUID = find_registry_key_from_name(
        regkey_implemented_categories, "Aspen SQLplus services"
    )

    reg_adsa = winreg.OpenKey(
        winreg.HKEY_CURRENT_USER,
        r"Software\AspenTech\ADSA\Caches\AspenADSA\\" + os.getlogin(),
    )

    try:
        reg_site_key = winreg.OpenKey(reg_adsa, datasource + "\\" + aspen_UUID)
        host = winreg.QueryValueEx(reg_site_key, "Host")[0]
        port = int(winreg.QueryValueEx(reg_site_key, "Port")[0])
        return host, port
    except FileNotFoundError:
        return None


def get_server_address_pi(datasource):
    """
    PI data sources are listed under
    HKEY_LOCAL_MACHINE\\Software\\Wow6432Node\\PISystem\\PI-SDK\\x.x\\ServerHandles or
    \\Software\\PISystem\\PI-SDK\\x.x\\ServerHandles.

    :param datasource: Name of data source
    :return: host, port
    :type: tuple(string, int)
    """

    if not is_windows():
        return None

    try:
        reg_key = winreg.OpenKey(
            winreg.HKEY_LOCAL_MACHINE, r"SOFTWARE\Wow6432Node\PISystem\PI-SDK"
        )
        reg_key_handles = find_registry_key(reg_key, "ServerHandles")
        reg_site_key = find_registry_key(reg_key_handles, datasource)
        if reg_site_key is None:
            reg_key = winreg.OpenKey(
                winreg.HKEY_LOCAL_MACHINE, r"SOFTWARE\PISystem\PI-SDK"
            )
            reg_key_handles = find_registry_key(reg_key, "ServerHandles")
            reg_site_key = find_registry_key(reg_key_handles, datasource)
        if reg_site_key is not None:
            host = winreg.QueryValueEx(reg_site_key, "path")[0]
            port = int(winreg.QueryValueEx(reg_site_key, "port")[0])
            return host, port
    except FileNotFoundError:
        return None


def get_handler(
    imstype,
    datasource,
    url=None,
    host=None,
    port=None,
    options={},
    verifySSL=None,
    auth=None,
):
    if imstype is None:
        if datasource in list_aspenone_sources():
            imstype = "aspenone"
        elif datasource in list_piwebapi_sources():
            imstype = "piwebapi"

    accepted_imstypes = ["pi", "aspen", "ip21", "piwebapi", "aspenone"]

    if not imstype or imstype.lower() not in accepted_imstypes:
        raise ValueError(f"`imstype` must be one of {accepted_imstypes}")

    if imstype.lower() == "pi":
        if not is_windows():
            raise RuntimeError(
                "ODBC drivers not available for non-Windows environments. "
                "Try Web API ('piwebapi') instead."
            )
        if "PI ODBC Driver" not in pyodbc.drivers():
            raise RuntimeError(
                "No PI ODBC driver detected. "
                "Either switch to Web API ('piwebapi') or install appropriate driver."
            )
        if host is None:
            hostport = get_server_address_pi(datasource)
            if not hostport:
                raise ValueError(
                    f"Unable to locate data source '{datasource}'."
                    "Do you have correct permissions?"
                )
            host, port = hostport
        if port is None:
            port = 5450
        return PIHandlerODBC(host=host, port=port, options=options)

    if imstype.lower() in ["aspen", "ip21"]:
        if not is_windows():
            raise RuntimeError(
                "ODBC drivers not available for non-Windows environments. "
                "Try Web API ('aspenone') instead."
            )
        if "AspenTech SQLplus" not in pyodbc.drivers():
            raise RuntimeError(
                "No Aspen SQLplus ODBC driver detected. "
                "Either switch to Web API ('aspenone') or install appropriate driver."
            )
        if host is None:
            hostport = get_server_address_aspen(datasource)
            if not hostport:
                raise ValueError(
                    f"Unable to locate data source '{datasource}'."
                    "Do you have correct permissions?"
                )
            host, port = hostport
        if port is None:
            port = 10014
        return AspenHandlerODBC(host=host, port=port, options=options)

    if imstype.lower() == "piwebapi":
        return PIHandlerWeb(
            url=url,
            datasource=datasource,
            options=options,
            verifySSL=verifySSL,
            auth=auth,
        )

    if imstype.lower() in ["aspenone"]:
        return AspenHandlerWeb(
            datasource=datasource,
            url=url,
            options=options,
            verifySSL=verifySSL,
            auth=auth,
        )


class IMSClient:
    def __init__(
        self,
        datasource,
        imstype=None,
        tz="Europe/Oslo",
        url=None,
        host=None,
        port=None,
        handler_options={},
        verifySSL=None,
        auth=None,
    ):
        self.handler = None
        self.datasource = datasource.lower()  # FIXME
        self.tz = tz
        self.handler = get_handler(
            imstype,
            datasource,
            url=url,
            host=host,
            port=port,
            options=handler_options,
            verifySSL=verifySSL,
            auth=auth,
        )
        self.cache = SmartCache(datasource)

    def connect(self):
        self.handler.connect()

    def search_tag(self, tag=None, desc=None):
        warnings.warn("This function is deprecated. Please call 'search()' instead")
        return self.search(tag=tag, desc=desc)

    def search(self, tag=None, desc=None):
        return self.handler.search(tag, desc)

    def _get_metadata(self, tag):
        return self.handler._get_tag_metadata(tag)

    def _read_single_tag(
        self, tag, start_time, stop_time, ts, read_type, get_status, cache=None
    ):
        if read_type == ReaderType.SNAPSHOT:
            metadata = self._get_metadata(tag)
            df = self.handler.read_tag(
                tag, start_time, stop_time, ts, read_type, metadata, get_status
            )
        else:
            stepped = False
            missing_intervals = [(start_time, stop_time)]
            df = pd.DataFrame()

            if (
                isinstance(cache, SmartCache)
                and read_type != ReaderType.RAW
                and not get_status
            ):
                time_slice = get_next_timeslice(start_time, stop_time, ts)
                df = cache.fetch(
                    tag,
                    readtype=read_type,
                    ts=ts,
                    start_time=time_slice[0],
                    stop_time=time_slice[1],
                )
                missing_intervals = get_missing_intervals(
                    df, start_time, stop_time, ts, read_type
                )
                if not missing_intervals:
                    return df.tz_convert(self.tz).sort_index()
            elif isinstance(cache, BucketCache):
                df = cache.fetch(
                    tag,
                    readtype=read_type,
                    ts=ts,
                    stepped=stepped,
                    status=get_status,
                    starttime=start_time,
                    endtime=stop_time,
                )
                missing_intervals = cache.get_missing_intervals(
                    tag,
                    readtype=read_type,
                    ts=ts,
                    stepped=stepped,
                    status=get_status,
                    starttime=start_time,
                    endtime=stop_time,
                )
                if not missing_intervals:
                    return df.tz_convert(self.tz).sort_index()

            metadata = self._get_metadata(tag)
            frames = [df]
            for start, stop in missing_intervals:
                while True:
                    df = self.handler.read_tag(
                        tag, start, stop, ts, read_type, metadata, get_status
                    )
                    if len(df.index) > 0:
                        if (
                            cache is not None
                            and read_type
                            not in [
                                ReaderType.SNAPSHOT,
                                ReaderType.RAW,
                            ]
                            and not get_status
                        ):
                            cache.store(df, read_type, ts)
                    frames.append(df)
                    if len(df) < self.handler._max_rows:
                        break
                    start = df.index[-1]
                # if read_type != ReaderType.RAW:
                #     time_slice = [start, start]
                #     while time_slice[1] < stop:
                #         time_slice = get_next_timeslice(
                #             time_slice[1], stop, ts, self.handler._max_rows
                #         )
                #         df = self.handler.read_tag(
                #             tag, time_slice[0], time_slice[1], ts, read_type, metadata
                #         )
                #         if len(df.index) > 0:
                #             if cache is not None and read_type != ReaderType.RAW:
                #                 cache.store(df, read_type, ts)
                #             frames.append(df)

            # df = pd.concat(frames, verify_integrity=True)
            df = pd.concat(frames)
            # read_type INT leads to overlapping values after concatenating
            # due to both start time and end time included.
            # Aggregate read_types (should) align perfectly and don't
            # (shouldn't) need deduplication.
            df = df[~df.index.duplicated(keep="first")]  # Deduplicate on index
        df = df.tz_convert(self.tz).sort_index()
        df = df.rename(columns={"value": tag})
        return df

    def get_units(self, tags):
        if isinstance(tags, str):
            tags = [tags]
        units = {}
        for tag in tags:
            if self.cache is not None:
                r = self.cache.fetch_tag_metadata(tag, "unit")
                if "unit" in r:
                    units[tag] = r["unit"]
            if tag not in units:
                unit = self.handler._get_tag_unit(tag)
                if self.cache is not None and unit is not None:
                    self.cache.store_tag_metadata(tag, {"unit": unit})
                units[tag] = unit
        return units

    def get_descriptions(self, tags):
        if isinstance(tags, str):
            tags = [tags]
        descriptions = {}
        for tag in tags:
            if self.cache is not None:
                r = self.cache.fetch_tag_metadata(tag, "description")
                if "description" in r:
                    descriptions[tag] = r["description"]
            if tag not in descriptions:
                desc = self.handler._get_tag_description(tag)
                if self.cache is not None and desc is not None:
                    self.cache.store_tag_metadata(tag, {"description": desc})
                descriptions[tag] = desc
        return descriptions

    def read_tags(self, tags, start_time, stop_time, ts, read_type=ReaderType.INT):
        warnings.warn(
            (
                "This function has been renamed to read() and is deprecated. "
                "Please call 'read()' instead"
            )
        )
        return self.read(
            tags=tags,
            start_time=start_time,
            end_time=stop_time,
            ts=ts,
            read_type=read_type,
            get_status=False,
        )

    def read(
        self,
        tags,
        start_time=None,
        end_time=None,
        ts=60,
        read_type=ReaderType.INT,
        get_status=False,
    ):
        """Reads values for the specified [tags] from the IMS server for the
        time interval from [start_time] to [stop_time] in intervals [ts].

        The interval [ts] can be specified as pd.Timedelta or as an integer,
        in which case it will be interpreted as seconds.

        Default value for [read_type] is ReaderType.INT, which interpolates
        the raw data.
        All possible values for read_type are defined in the ReaderType class,
        which can be imported as follows:
            from utils import ReaderType

        Values for ReaderType.* that should work for all handlers are:
            INT, RAW, MIN, MAX, RNG, AVG, VAR, STD and SNAPSHOT
        """

        if isinstance(tags, str):
            tags = [tags]
        if read_type in [ReaderType.RAW, ReaderType.SNAPSHOT] and len(tags) > 1:
            raise RuntimeError(
                "Unable to read raw/sampled data for multiple tags since they don't "
                "share time vector. Read one at a time."
            )
        if read_type != ReaderType.SNAPSHOT:
            start_time = ensure_datetime_with_tz(start_time, tz=self.tz)
        if end_time:
            end_time = ensure_datetime_with_tz(end_time, tz=self.tz)
        if not isinstance(ts, pd.Timedelta):
            ts = pd.Timedelta(ts, unit="s")

        oldtags = tags
        tags = list(dict.fromkeys(tags))
        if len(oldtags) > len(tags):
            duplicates = set([x for n, x in enumerate(oldtags) if x in oldtags[:n]])
            warnings.warn(
                f"Duplicate tags found, removed duplicates: {', '.join(duplicates)}",
                DuplicateTagsWarning,
            )
        cols = []
        for tag in tags:
            cols.append(
                self._read_single_tag(
                    tag,
                    start_time,
                    end_time,
                    ts,
                    read_type,
                    get_status,
                    cache=self.cache,
                )
            )
        return pd.concat(cols, axis=1)

    def query_sql(self, query: str, parse: bool = True):
        """[summary]
        Args:
            query (str): [description]
            parse (bool, optional): Whether to attempt to parse query return
                                    value as table. Defaults to True.
        Returns:
            Union[pd.DataFrame, pyodbc.Cursor, str]: Return value
        """
        df_or_cursor = self.handler.query_sql(query=query, parse=parse)
        return df_or_cursor<|MERGE_RESOLUTION|>--- conflicted
+++ resolved
@@ -6,42 +6,17 @@
 import pandas as pd
 
 from .cache import BucketCache, SmartCache
-<<<<<<< HEAD
 from .utils import (ReaderType, ensure_datetime_with_tz, find_registry_key,
                     find_registry_key_from_name, is_windows, logging)
 from .web_handlers import (AspenHandlerWeb, PIHandlerWeb, get_auth_aspen,
-                           get_auth_pi, list_aspenone_sources,
-                           list_piwebapi_sources)
-=======
-from .utils import (
-    ReaderType,
-    ensure_datetime_with_tz,
-    find_registry_key,
-    find_registry_key_from_name,
-    is_windows,
-    logging,
-)
-from .web_handlers import (
-    AspenHandlerWeb,
-    PIHandlerWeb,
-    get_auth_aspen,
-    get_auth_pi,
-    get_url_aspen,
-    get_url_pi,
-    list_aspenone_sources,
-    list_piwebapi_sources,
-)
->>>>>>> 2e63a292
+                           get_auth_pi, get_url_aspen, get_url_pi,
+                           list_aspenone_sources, list_piwebapi_sources)
 
 if is_windows():
     import pyodbc
 
-    from .odbc_handlers import (
-        AspenHandlerODBC,
-        PIHandlerODBC,
-        list_aspen_sources,
-        list_pi_sources,
-    )
+    from .odbc_handlers import (AspenHandlerODBC, PIHandlerODBC,
+                                list_aspen_sources, list_pi_sources)
     from .utils import winreg
 
 logging.basicConfig(
@@ -338,9 +313,9 @@
             df = pd.DataFrame()
 
             if (
-                isinstance(cache, SmartCache)
-                and read_type != ReaderType.RAW
-                and not get_status
+                isinstance(cache, SmartCache) and
+                read_type != ReaderType.RAW and
+                not get_status
             ):
                 time_slice = get_next_timeslice(start_time, stop_time, ts)
                 df = cache.fetch(
@@ -386,13 +361,13 @@
                     )
                     if len(df.index) > 0:
                         if (
-                            cache is not None
-                            and read_type
+                            cache is not None and
+                            read_type
                             not in [
                                 ReaderType.SNAPSHOT,
                                 ReaderType.RAW,
-                            ]
-                            and not get_status
+                            ] and
+                            not get_status
                         ):
                             cache.store(df, read_type, ts)
                     frames.append(df)
