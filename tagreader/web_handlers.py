import datetime
import logging
import re
import urllib.parse
import warnings
from abc import ABC, abstractmethod
from typing import Any, Dict, List, Optional, Tuple, Union

import numpy as np
import pandas as pd
import pytz
import requests
import urllib3
from requests import Response
from requests_kerberos import OPTIONAL, HTTPKerberosAuth

<<<<<<< HEAD
from .utils import ReaderType, is_mac, is_windows, urljoin
=======
from tagreader.utils import ReaderType, is_mac, is_windows, urljoin
>>>>>>> 35d37679

# Requests will use simplejson if it has been installed, so handle both errors here
try:
    from simplejson.errors import JSONDecodeError
except ImportError:
    from json.decoder import JSONDecodeError


def get_verifySSL() -> Union[bool, str]:
    if is_windows() or is_mac():
        return True
    return "/etc/ssl/certs/ca-bundle.trust.crt"


def get_auth_pi() -> HTTPKerberosAuth:
    return HTTPKerberosAuth(mutual_authentication=OPTIONAL)


def get_url_pi() -> str:
    return r"https://piwebapi.equinor.com/piwebapi"


<<<<<<< HEAD
def get_auth_aspen(use_internal: bool = False):
    if use_internal:
        return HTTPKerberosAuth(mutual_authentication=OPTIONAL)

    from .BearerAuth import BearerAuth

    tenantID = '3aa4a235-b6e2-48d5-9195-7fcf05b459b0'
    clientID = '7adaaa99-897f-428c-8a5f-4053db565b32'
    scopes = ["https://ewepwapa1pep04-statoilsrm.msappproxy.net/ProcessExplorer/ProcessData//user_impersonation"]
    return BearerAuth.get_bearer_token_auth(tenantID=tenantID, clientID=clientID, scopes=scopes, verbose=True)


def get_url_aspen(use_internal: bool = False) -> str:
    if use_internal:
        # internal url (redirects to url including AtProcessDataREST.dll)
        return r"https://aspenone.api.equinor.com"

    return r"https://ewepwapa1pep04-statoilsrm.msappproxy.net/ProcessExplorer/ProcessData/AtProcessDataREST.dll"
=======
def get_auth_aspen() -> HTTPKerberosAuth:
    return HTTPKerberosAuth(mutual_authentication=OPTIONAL)


def get_url_aspen() -> str:
    # internal url (redirects to dll)
    return r"https://aspenone.api.equinor.com"
>>>>>>> 35d37679


def list_aspenone_sources(
    url: Optional[str] = None,
    auth: Optional[Any] = None,
    verifySSL: Optional[bool] = None,
) -> List[str]:
    if url is None:
        url = get_url_aspen()

    if auth is None:
        auth = get_auth_aspen()

    if verifySSL is False:
        urllib3.disable_warnings(urllib3.exceptions.InsecureRequestWarning)
    elif verifySSL is None:
        verifySSL = get_verifySSL()

    url_ = urljoin(url, "DataSources")
    params = {"service": "ProcessData", "allQuotes": 1}

    res = requests.get(url_, params=params, auth=auth, verify=verifySSL)
    if res.status_code == 200:
        try:
            source_list = [r["n"] for r in res.json()["data"] if r["t"] == "IP21"]
            return source_list
        except JSONDecodeError:
            print("Did not return json")
    elif res.status_code == 404:
        print("Not found")
    elif res.status_code == 401:
        print("Not authorized")
    res.raise_for_status()


def list_piwebapi_sources(
    url: Optional[str] = None,
    auth: Optional[Any] = None,
    verifySSL: Optional[bool] = None,
) -> List[str]:
    if url is None:
        url = get_url_pi()

    if auth is None:
        auth = get_auth_pi()

    if verifySSL is False:
        urllib3.disable_warnings(urllib3.exceptions.InsecureRequestWarning)
    elif verifySSL is None:
        verifySSL = get_verifySSL()

    url_ = urljoin(url, "dataservers")
    res = requests.get(url_, auth=auth, verify=verifySSL)

    if res.status_code == 200:
        try:
            source_list = [r["Name"] for r in res.json()["Items"]]
            return source_list
        except JSONDecodeError:
            print("Did not return json")
    elif res.status_code == 404:
        print("Not found")
    elif res.status_code == 401:
        print("Not authorized")
    res.raise_for_status()


class BaseHandlerWeb(ABC):
    def __init__(
        self,
        datasource: Optional[str] = None,
        url: Optional[str] = None,
        auth: Optional[Any] = None,
        verifySSL: Optional[bool] = None,
    ):
<<<<<<< HEAD
        if url is None:
            url = get_url_aspen()

        if auth is None:
            auth = get_auth_aspen()

        self._max_rows = options.get("max_rows", 100000)
=======
>>>>>>> 35d37679
        self.datasource = datasource
        self.base_url = url

        self.session = requests.Session()
        self.session.auth = auth
        if verifySSL is False:
            urllib3.disable_warnings(urllib3.exceptions.InsecureRequestWarning)
        self.session.verify = verifySSL if verifySSL is not None else get_verifySSL()

    def fetch(self, url, params=None) -> Response:
        if not self.session.verify:
            urllib3.disable_warnings(urllib3.exceptions.InsecureRequestWarning)

        res = self.session.get(url, params=params)
        res.raise_for_status()
        return res

    def connect(self):
        try:
            self.verify_connection(self.datasource)
        except requests.ConnectionError:
            raise ConnectionError(
                f"Not able to connect to {self.base_url}. Check network connection."
            ) from None

    @abstractmethod
    def verify_connection(self, datasource: str):
        ...


class AspenHandlerWeb(BaseHandlerWeb):
    def __init__(
        self,
        datasource: Optional[str] = None,
        url: Optional[str] = None,
        auth: Optional[Any] = None,
        verifySSL: Optional[bool] = None,
        options: Dict[str, Any] = {},
    ):
        if url is None:
            url = get_url_aspen()
        if auth is None:
            auth = get_auth_aspen()
        super().__init__(
            datasource=datasource,
            url=url,
            auth=auth,
            verifySSL=verifySSL,
        )
        self._max_rows = options.get("max_rows", 100000)
        self._connection_string = ""  # Used for raw SQL queries

    @staticmethod
    def generate_connection_string(host, *_, **__):
        raise NotImplementedError

    @staticmethod
    def generate_search_query(
        tag: Optional[str] = None,
        desc: Optional[str] = None,
        datasource: Optional[str] = None,
    ) -> Dict[str, Any]:
        if not datasource:
            raise ValueError("Data source is required argument")
        # Aspen Web API expects single space instead of consecutive spaces.
        tag = " ".join(tag.split())
        params = {"datasource": datasource, "tag": tag, "max": 100, "getTrendable": 0}
        return params

    def generate_read_query(
        self,
        tagname: str,
        mapname: Optional[str],
        start_time: pd.Timestamp,
        stop_time: pd.Timestamp,
        sample_time: Optional[Union[int, pd.Timestamp]],
        read_type: ReaderType,
        metadata: Optional[Any] = None,
    ):
        # Maxpoints is used for Actual (raw) and Bestfit (shapepreserving).
        # Probably need to handle this in another way at some point
        maxpoints = self._max_rows
        stepped = 0
        outsiders = 0

        rt = {
            ReaderType.RAW: 0,
            ReaderType.SHAPEPRESERVING: 2,
            ReaderType.INT: 1,
            ReaderType.MIN: 14,
            ReaderType.MAX: 13,
            ReaderType.AVG: 12,
            ReaderType.VAR: 18,
            ReaderType.STD: 17,
            ReaderType.RNG: 15,
            ReaderType.COUNT: -1,
            ReaderType.GOOD: 11,
            ReaderType.BAD: 10,
            ReaderType.TOTAL: -1,
            ReaderType.SUM: 16,
            ReaderType.SNAPSHOT: -1,
        }.get(read_type, -1)

        if read_type == ReaderType.SNAPSHOT:
            if stop_time is not None:
                use_current = 0
                end_time = int(stop_time.timestamp()) * 1000
            else:
                use_current = 1
                end_time = 0

            query = f'<Q f="d" allQuotes="1" rt="{end_time}" uc="{use_current}">'
        else:
            query = '<Q f="d" allQuotes="1">'

        query += "<Tag>" f"<N><![CDATA[{tagname}]]></N>"

        if mapname:
            query += f"<M><![CDATA[{mapname}]]></M>"

        query += f"<D><![CDATA[{self.datasource}]]></D>" "<F><![CDATA[VAL]]></F>"

        if read_type == ReaderType.SNAPSHOT:
            query += "<VS>1</VS>"
        else:
            query += (
                "<HF>0</HF>"  # History format: 0=Raw, 1=RecordAsString
                f"<St>{int(start_time.timestamp()) * 1000}</St>"
                f"<Et>{int(stop_time.timestamp()) * 1000}</Et>"
                f"<RT>{rt}</RT>"
            )
        if read_type in [ReaderType.RAW, ReaderType.SHAPEPRESERVING]:
            query += f"<X>{maxpoints}</X>"
        if read_type not in [ReaderType.INT, ReaderType.SNAPSHOT]:
            query += f"<O>{outsiders}</O>"
        if read_type not in [ReaderType.RAW]:
            query += f"<S>{stepped}</S>"
        if read_type not in [
            ReaderType.RAW,
            ReaderType.SHAPEPRESERVING,
            ReaderType.SNAPSHOT,
        ]:
            query += (
                f"<P>{int(sample_time.total_seconds())}</P>"
                "<PU>3</PU>"  # Period Unit: 0=day, 1=hour, 2=min, 3=sec
            )
        if read_type not in [
            ReaderType.RAW,
            ReaderType.SHAPEPRESERVING,
            ReaderType.INT,
            ReaderType.SNAPSHOT,
        ]:
            query += (
                # Method: 0=integral, 2=value, 3=integral complete, 4=value complete
                # Value averages all actual values inside interval
                # Integral time-weighs values
                "<AM>0</AM>"
                "<AS>0</AS>"  # Start: 0=Start of day, 1=Start of time
                "<AA>0</AA>"  # Anchor: 0=Begin, 1=Middle, 2=End
                # TODO: Unify anchor selection among all handlers
                "<DSA>0</DSA>"  # DS Adjust: 0=False, 1=True
            )
        query += "</Tag></Q>"

        return query

    def verify_connection(self, datasource: str):
        """Connects to the URL and verifies that the provided data source exists.

        :param datasource: Data source to look for
        :type datasource: String
        :raises ConnectionError: If connection fails
        :return: True if datasource exists, False if not.
        :rtype: Bool
        """
        url = urljoin(self.base_url, "Datasources")
        params = {"service": "ProcessData", "allQuotes": 1}
        r = self.fetch(url=url, params=params)
        j = r.json()
        for item in j["data"]:
            if item["n"] == datasource:
                return True
        return False

    @staticmethod
    def split_tagmap(tagmap):
        return tuple(tagmap.split(";") if ";" in tagmap else (tagmap, None))

    def generate_get_unit_query(self, tag: str):
        tagname, _ = self.split_tagmap(tag)
        parts = [
            '<Q allQuotes="1" attributeData="1">',
            "<Tag>",
            f"<N><![CDATA[{tagname}]]></N>",
            "<T>0</T>",  # What is this?
            f"<G><![CDATA[{tagname}]]></G>",
            f"<D><![CDATA[{self.datasource}]]></D>",
            "<AL>",
            # Units only or MAP_Units only: ATCAI=>3. Both: Units=psig, MAP_Units=3
            "<A>Units</A>",
            "<A>MAP_Units</A>",
            "<VS>0</VS>",  # What is this?
            "</AL>",
            "</Tag>",
            "</Q>",
        ]
        return "".join(parts)

    def generate_get_map_query(self, tagname: str):
        parts = [
            '<Q allQuotes="1" categoryInfo="1">',
            "<Tag>",
            f"<N><![CDATA[{tagname}]]></N>",
            "<T>0</T>",  # What is this?
            f"<G><![CDATA[{tagname}]]></G>",
            f"<D><![CDATA[{self.datasource}]]></D>",
            "</Tag>",
            "</Q>",
        ]
        return "".join(parts)

    def _get_maps(self, tagname: str):
        params = self.generate_get_map_query(tagname)
        url = urljoin(self.base_url, "TagInfo")
        res = self.fetch(url, params=params)
        j = res.json()

        if "tags" not in j["data"]:
            return {}

        ret = {}
        for item in j["data"]["tags"][0]["categories"][0]["ta"]:
            ret[item["m"]] = True if item["d"] == "True" else False
        return ret

    def _get_default_mapname(self, tagname: str):
        (tagname, _) = self.split_tagmap(tagname)
        allmaps = self._get_maps(tagname)
        for k, v in allmaps.items():
            if v:
                return k

    def search(
        self, tag: Optional[str] = None, desc: Optional[str] = None
    ) -> List[Tuple[str, str]]:
        if tag is None:
            raise ValueError("Tag is a required argument")

        tag = tag.replace("%", "*") if isinstance(tag, str) else None
        # Prepare for regex
        desc = desc.replace("%", "*") if isinstance(desc, str) else None
        desc = desc.replace("*", ".*") if isinstance(desc, str) else None

        params = self.generate_search_query(
            tag=tag, desc=desc, datasource=self.datasource
        )
        # Ensure space is encoded as "%20" instead of default "+" and leave asterisks
        # unencoded. Otherwise searches for tags containing spaces break, as do wildcard
        # searches.
        encoded_params = urllib.parse.urlencode(
            params, safe="*", quote_via=urllib.parse.quote
        )
        url = urljoin(self.base_url, "Browse?")
        url += encoded_params
        res = self.fetch(url)

        j = res.json()

        if "tags" not in j["data"]:
            return []

        ret = []
        for item in j["data"]["tags"]:
            tagname = item["t"]
            description = self._get_tag_description(tagname)
            ret.append((tagname, description))

        if not desc:
            return ret

        r = re.compile(desc)
        ret = [x for x in ret if r.search(x[1])]
        return ret

    def _get_tag_metadata(self, tag: str):
        return {}  # FIXME

    def _get_tag_unit(self, tag: str):
        query = self.generate_get_unit_query(tag)
        url = urljoin(self.base_url, "TagInfo")
        res = self.fetch(url, params=query)
        j = res.json()
        try:
            attrdata = j["data"]["tags"][0]["attrData"]
        except Exception:
            print(f"Error. I got this: {j}")
            raise KeyError
        unit = ""
        for a in attrdata:
            if a["g"] == "Units":
                unit = a["samples"][0]["v"]
                break
        return unit

    def generate_get_description_query(self, tag: str):
        tagname, _ = self.split_tagmap(tag)
        parts = [
            '<Q allQuotes="1" attributeData="1">',
            "<Tag>",
            f"<N><![CDATA[{tagname}]]></N>",
            "<T>0</T>",  # What is this?
            f"<G><![CDATA[{tagname}]]></G>",
            f"<D><![CDATA[{self.datasource}]]></D>",
            "<AL>",
            "<A>DSCR</A>",
            "<VS>0</VS>",  # What is this?
            "</AL>",
            "</Tag>",
            "</Q>",
        ]
        return "".join(parts)

    def _get_tag_description(self, tag: str):
        query = self.generate_get_description_query(tag)
        url = urljoin(self.base_url, "TagInfo")
        res = self.fetch(url, params=query)
        j = res.json()
        try:
            desc = j["data"]["tags"][0]["attrData"][0]["samples"][0]["v"]
        except Exception:
            desc = ""
        return desc

    def read_tag(
        self,
        tag: str,
        start_time: Optional[pd.Timestamp],
        stop_time: Optional[pd.Timestamp],
        sample_time: Optional[Union[int, pd.Timestamp]],
        read_type: ReaderType,
        metadata: Optional[Dict[str, str]] = None,
        get_status: bool = False,
    ):
        if read_type not in [
            ReaderType.INT,
            ReaderType.MIN,
            ReaderType.MAX,
            ReaderType.RNG,
            ReaderType.AVG,
            ReaderType.VAR,
            ReaderType.STD,
            ReaderType.SNAPSHOT,
            ReaderType.RAW,
        ]:
            raise NotImplementedError

        if read_type == ReaderType.SNAPSHOT:
            url = urljoin(self.base_url, "Attribute")
        else:
            url = urljoin(self.base_url, "History")

        # Actual and bestfit read types allow specifying maxpoints.
        # Aggregate reads limit to 10 000 points and issue a moredata-token.
        # TODO: May need to look into using this later - most likely more
        # efficient than creating new query starting at previous stoptime.
        # Interpolated reads return error message if more than 100 000 points,
        # so we need to limit the range. Note -1 because INT normally includes
        # both start and end time.
        if read_type == ReaderType.INT:
            stop_time = min(stop_time, start_time + sample_time * (self._max_rows - 1))

        tagname, mapname = self.split_tagmap(tag)

        params = self.generate_read_query(
            tagname=tagname,
            mapname=mapname,
            start_time=start_time,
            stop_time=stop_time,
            sample_time=sample_time,
            read_type=read_type,
            metadata={},
        )

        res = self.fetch(url, params=params)

        if len(res.text) == 0:  # res.text='' for timestamps in future
            return pd.DataFrame(columns=[tag])

        try:
            j = res.json()
        except JSONDecodeError:
            # AspenOne sometimes returns completely and utterly invalid -nan.
            # Since json/simplejson has no mechanism to handle this, we need to
            # pre-process
            import json

            txt = res.text.replace('"v":nan', '"v":NaN').replace('"v":-nan', '"v":NaN')
            j = json.loads(txt)

        if "er" in j["data"][0]["samples"][0]:
            warnings.warn(j["data"][0]["samples"][0]["es"])
            return pd.DataFrame(columns=[tag])
        if get_status:
            # The "l" field maps 1:1 to ODBC status field values 0, 1, 2, 4, 5, 6
            df = (
                pd.DataFrame.from_dict(j["data"][0]["samples"])
                .drop(labels=["s", "V"], axis="columns")
                .rename(columns={"t": "Timestamp", "v": "Value", "l": "Status"})
            )
        else:
            df = (
                pd.DataFrame.from_dict(j["data"][0]["samples"])
                .drop(labels=["l", "s", "V"], axis="columns")
                .rename(columns={"t": "Timestamp", "v": "Value"})
            )

        # Ensure non-numericals like "1.#QNAN" are returned as NaN
        df["Value"] = pd.to_numeric(df.Value, errors="coerce")

        df["Timestamp"] = pd.to_datetime(df["Timestamp"], unit="ms", origin="unix")
        df = df.set_index("Timestamp", drop=True).tz_localize("UTC")
        df.index.name = "time"
        return df.rename(columns={"Value": tag, "Status": tag + "::status"})

    @staticmethod
    def generate_sql_query(
        connection_string=None, datasource=None, query=None, max_rows=100000
    ):
        if connection_string is not None:
            connstr = f'<SQL c="{connection_string}" m="{max_rows}" to="30" s="1">'
        else:
            connstr = (
                f'<SQL t="SQLplus" ds="{datasource}" '
                'dso="CHARINT=N;CHARFLOAT=N;CHARTIME=N;CONVERTERRORS=N" '
                f'm="{max_rows}" to="30" s="1">'
            )

        connstr += f"<![CDATA[{query}]]></SQL>"
        return connstr

    def initialize_connectionstring(
        self,
        host: Optional[str] = None,
        port: int = 10014,
        connection_string: Optional[str] = None,
    ):
        if connection_string:
            self._connection_string = connection_string
        else:
            self._connection_string = (
                f"DRIVER=AspenTech SQLPlus;HOST={host};"
                f"PORT={port};CHARINT=N;CHARFLOAT=N;"
                "CHARTIME=N;CONVERTERRORS=N"
            )

    def query_sql(self, query: str, parse: bool = True) -> Union[str, pd.DataFrame]:
        url = urljoin(self.base_url, "SQL")
        if self._connection_string is None:
            params = self.generate_sql_query(
                datasource=self.datasource, query=query, max_rows=self._max_rows
            )
        else:
            params = self.generate_sql_query(
                connection_string=self._connection_string,
                query=query,
                max_rows=self._max_rows,
            )
        res = self.fetch(url, params=params)
        # For now just return result as text regardless of value of parse
        if parse:
            raise NotImplementedError(
                "Use parse=False to receive and handle text result instead"
            )
        return res.text


class PIHandlerWeb(BaseHandlerWeb):
    def __init__(
        self,
        url: Optional[str] = None,
        datasource: Optional[str] = None,
        auth: Optional[Any] = None,
        verifySSL: Optional[bool] = None,
        options: Dict[str, Union[int, float, str]] = {},
    ):
        if url is None:
            url = get_url_pi()
        if auth is None:
            auth = get_auth_pi()
        super().__init__(
            url=url,
            datasource=datasource,
            auth=auth,
            verifySSL=verifySSL,
        )
        self._max_rows = options.get("max_rows", 10000)
        self.webidcache = {}

    @staticmethod
    def _time_to_UTC_string(time: pd.Timestamp) -> str:
        timecast_format_query = "%d-%b-%y %H:%M:%S"
        if isinstance(time, datetime.datetime):
            return time.astimezone(pytz.UTC).strftime(timecast_format_query)
        else:
            return time.tz_convert("UTC").strftime(timecast_format_query)

    @staticmethod
    def generate_connection_string(host, *_, **__):
        raise NotImplementedError

    @staticmethod
    def escape(s: str) -> str:
        # https://techsupport.osisoft.com/Documentation/PI-Web-API/help/topics/search-queries.html
        return s.translate(
            str.maketrans(
                {
                    "+": r"\+",
                    "-": r"\-",
                    "&": r"\&",
                    "|": r"\|",
                    "(": r"\(",
                    ")": r"\)",
                    "{": r"\{",
                    "}": r"\}",
                    "[": r"\[",
                    "]": r"\]",
                    "^": r"\^",
                    '"': r"\"",
                    "~": r"\~",
                    # Do not escape wildcard
                    # "*": r"\*",
                    ":": r"\:",
                    "\\": r"\\",
                    " ": r"\ ",
                }
            )
        )

    @staticmethod
    def generate_search_query(
        tag: Optional[str] = None,
        desc: Optional[str] = None,
        datasource: Optional[str] = None,
    ) -> Dict[str, str]:
        q = []
        if tag is not None:
            q.extend([f"name:{PIHandlerWeb.escape(tag)}"])
        if desc is not None:
            q.extend([f"description:{PIHandlerWeb.escape(desc)}"])
        query = " AND ".join(q)
        params = {"q": f"{query}"}

        if datasource is not None:
            params["scope"] = f"pi:{datasource}"

        return params

    def generate_read_query(
        self,
        tag: str,
        start_time: pd.Timestamp,
        stop_time: pd.Timestamp,
        sample_time: Optional[Union[int, pd.Timestamp]],
        read_type: ReaderType,
        metadata: Optional[Dict[str, str]] = None,
        get_status: bool = False,
    ) -> Tuple[str, Dict[str, str]]:
        if read_type in [
            ReaderType.COUNT,
            ReaderType.GOOD,
            ReaderType.BAD,
            ReaderType.TOTAL,
            ReaderType.SUM,
            ReaderType.SHAPEPRESERVING,
        ]:
            raise NotImplementedError

        webid = tag

        seconds = 0
        if read_type != ReaderType.SNAPSHOT:
            seconds = int(sample_time.total_seconds())

        get_action = {
            ReaderType.INT: "interpolated",
            ReaderType.RAW: "recorded",
            ReaderType.SNAPSHOT: "value",
            ReaderType.SHAPEPRESERVING: "plot",
        }.get(read_type, "summary")

        url = f"streams/{webid}/{get_action}"
        params = {}

        if read_type != ReaderType.SNAPSHOT:
            params["startTime"] = self._time_to_UTC_string(start_time)
            params["endTime"] = self._time_to_UTC_string(stop_time)
            params["timeZone"] = "UTC"
        elif read_type == ReaderType.SNAPSHOT and stop_time is not None:
            params["time"] = self._time_to_UTC_string(stop_time)
            params["timeZone"] = "UTC"

        summary_type = {
            ReaderType.MIN: "Minimum",
            ReaderType.MAX: "Maximum",
            ReaderType.AVG: "Average",
            ReaderType.VAR: "StdDev",
            ReaderType.STD: "StdDev",
            ReaderType.RNG: "Range",
        }.get(read_type, None)

        if ReaderType.INT == read_type:
            params["interval"] = f"{seconds}s"
        elif summary_type:
            params["summaryType"] = summary_type
            params["summaryDuration"] = f"{seconds}s"

        if self._is_summary(read_type):
            params["selectedFields"] = "Links;Items.Value.Timestamp;Items.Value.Value"
            if get_status:
                params["selectedFields"] += (
                    ";Items.Value.Good"
                    ";Items.Value.Questionable"
                    ";Items.Value.Substituted"
                )
        elif read_type in [ReaderType.INT, ReaderType.RAW, ReaderType.SHAPEPRESERVING]:
            params["selectedFields"] = "Links;Items.Timestamp;Items.Value"
            if get_status:
                params[
                    "selectedFields"
                ] += ";Items.Good;Items.Questionable;Items.Substituted"
        elif read_type == ReaderType.SNAPSHOT:
            params["selectedFields"] = "Timestamp;Value"
            if get_status:
                params["selectedFields"] += ";Good;Questionable;Substituted"

        if read_type == ReaderType.RAW:
            params["maxCount"] = self._max_rows

        return url, params

    def verify_connection(self, datasource: str) -> bool:
        """Connects to the URL and verifies that the provided data source exists.

        :param datasource: Data source to look for
        :type datasource: String
        :raises ConnectionError: If connection fails
        :return: True if data source exists, False if not.
        :rtype: Bool
        """
        url = urljoin(self.base_url, "dataservers")
        res = self.fetch(url)
        j = res.json()
        for item in j["Items"]:
            if item["Name"] == datasource:
                return True
        return False

    def search(
        self, tag: Optional[str] = None, desc: Optional[str] = None
    ) -> List[Tuple]:
        params = self.generate_search_query(
            tag=tag, desc=desc, datasource=self.datasource
        )
        url = urljoin(self.base_url, "search", "query")
        done = False
        ret = []
        while not done:
            res = self.fetch(url, params=params)

            j = res.json()
            for item in j["Items"]:
                description = item["Description"] if "Description" in item else ""
                ret.append((item["Name"], description))
            next_start = int(j["Links"]["Next"].split("=")[-1])
            if int(j["Links"]["Last"].split("=")[-1]) >= next_start:
                params["start"] = next_start
            else:
                done = True
        return ret

    def _get_tag_metadata(self, tag: str) -> Dict[str, str]:
        return {}  # FIXME

    def _get_tag_unit(self, tag: str) -> Optional[str]:
        webid = self.tag_to_webid(tag)
        if webid is None:
            return None
        url = urljoin(self.base_url, "points", webid)
        res = self.fetch(url)
        j = res.json()
        unit = j["EngineeringUnits"]
        return unit

    def _get_tag_description(self, tag: str) -> Optional[str]:
        webid = self.tag_to_webid(tag)
        if webid is None:
            return None
        url = urljoin(self.base_url, "points", webid)
        res = self.fetch(url)
        j = res.json()
        description = j["Descriptor"]
        return description

    def tag_to_webid(self, tag: str) -> Optional[str]:
        """Given a tag, returns the WebId.

        :param tag: The tag
        :type tag: str
        :raises ConnectionError: If connection or query fails
        :return: WebId
        :rtype: str
        """
        if tag not in self.webidcache:
            params = self.generate_search_query(
                tag=tag, datasource=self.datasource, desc=None
            )
            params["fields"] = "name;webid"
            url = urljoin(self.base_url, "search", "query")
            res = self.fetch(url, params=params)
            j = res.json()

            if len(j["Errors"]) > 0:
                msg = f"Received error from server when searching for WebId for {tag}: {j['Errors']}"
                raise ValueError(msg)

            if len(j["Items"]) > 1:
                # Compare elements and if same, return the first
                first = j["Items"][0]
                for item in j["Items"][1:]:
                    if item != first:
                        raise AssertionError(
                            f"Received {len(j['Items'])} results when trying to find unique WebId for {tag}."
                        )
            elif len(j["Items"]) == 0:
                warnings.warn(f"Tag {tag} not found")
                return None

            webid = j["Items"][0]["WebId"]
            self.webidcache[tag] = webid
        return self.webidcache[tag]

    @staticmethod
    def _is_summary(read_type: ReaderType) -> bool:
        if read_type in [
            ReaderType.AVG,
            ReaderType.MIN,
            ReaderType.MAX,
            ReaderType.RNG,
            ReaderType.STD,
            ReaderType.VAR,
        ]:
            return True
        return False

    def read_tag(
        self,
        tag: str,
        start_time: Optional[pd.Timestamp] = None,
        stop_time: Optional[pd.Timestamp] = None,
        sample_time: Optional[Union[int, pd.Timestamp]] = None,
        read_type: ReaderType = ReaderType.INTERPOLATED,
        metadata: Optional[Dict[str, str]] = None,
        get_status: bool = False,
    ):
        webid = self.tag_to_webid(tag)
        if not webid:
            return pd.DataFrame()

        (url, params) = self.generate_read_query(
            tag=webid,
            start_time=start_time,
            stop_time=stop_time,
            sample_time=sample_time,
            read_type=read_type,
            metadata={},
            get_status=get_status,
        )
        url = urljoin(self.base_url, url)
        res = self.fetch(url, params=params)

        j = res.json()
        if read_type == ReaderType.SNAPSHOT:
            df = pd.DataFrame.from_dict([j])  # noqa
        else:
            # Summary (aggregated) data and DigitalSets return Value as dict
            df = pd.json_normalize(data=j, record_path="Items")

        # Can happen for RAW reads w/o data in interval
        if df.empty:
            return df

        # Summary data, digitalset or invalid data
        if "Value" not in df.columns:
            # Either digitalset or invalid data. Set invalid to NaN
            if "Value.Name" in df.columns:
                df.loc[df["Value.Name"] == "No Data", "Value.Value"] = np.nan
            # Replaced below replacement test with above when adding get_status
            # since we should avoid getting Good when get_status == False
            # Value.Name can also be the name of the digitalset, e.g. "Active"
            # Alternative: df["Value.IsSystem"] == True since it seems to be False
            # for digitalsets?
            #    df.loc[df.Good == False, "Value.Value"] = np.nan
            df = df.rename(
                columns={
                    "Value.Value": "Value",
                    "Value.Timestamp": "Timestamp",
                    "Value.Good": "Good",
                    "Value.Questionable": "Questionable",
                    "Value.Substituted": "Substituted",
                }
            )

        df = df.filter(["Timestamp", "Value", "Good", "Questionable", "Substituted"])

        try:
            if read_type == ReaderType.RAW or read_type == ReaderType.SNAPSHOT:
                # Sub-second timestamps are common
                df["Timestamp"] = pd.to_datetime(
                    df["Timestamp"], format="%Y-%m-%dT%H:%M:%S.%fZ", utc=True
                )
            else:
                # Sub-second timestamps are uncommon
                df["Timestamp"] = pd.to_datetime(
                    df["Timestamp"], format="%Y-%m-%dT%H:%M:%SZ", utc=True
                )
        except ValueError:
            df["Timestamp"] = pd.to_datetime(df["Timestamp"], utc=True)

        if read_type == ReaderType.VAR:
            df["Value"] = df["Value"] ** 2

        df = df.set_index("Timestamp", drop=True)
        df.index.name = "time"
        # df = df.tz_localize("UTC")

        # Correct weird bug in PI Web API where MAX timestamps end of interval while
        # all the other summaries stamp start of interval by shifting all timestamps
        # one interval down.
        if read_type == ReaderType.MAX and df.index[0] > start_time:
            df.index = df.index - sample_time

        if get_status:
            df["Status"] = (
                # Values are boolean, but no need to do .astype(int)
                df["Questionable"]
                + 2 * (1 - df["Good"])
                + 4 * df["Substituted"]
            )
            df = df.drop(columns=["Good", "Questionable", "Substituted"])

        return df.rename(columns={"Value": tag, "Status": tag + "::status"})

    def query_sql(self, query: str, parse: bool = True) -> pd.DataFrame:
        raise NotImplementedError<|MERGE_RESOLUTION|>--- conflicted
+++ resolved
@@ -14,11 +14,7 @@
 from requests import Response
 from requests_kerberos import OPTIONAL, HTTPKerberosAuth
 
-<<<<<<< HEAD
-from .utils import ReaderType, is_mac, is_windows, urljoin
-=======
 from tagreader.utils import ReaderType, is_mac, is_windows, urljoin
->>>>>>> 35d37679
 
 # Requests will use simplejson if it has been installed, so handle both errors here
 try:
@@ -41,7 +37,6 @@
     return r"https://piwebapi.equinor.com/piwebapi"
 
 
-<<<<<<< HEAD
 def get_auth_aspen(use_internal: bool = False):
     if use_internal:
         return HTTPKerberosAuth(mutual_authentication=OPTIONAL)
@@ -60,15 +55,6 @@
         return r"https://aspenone.api.equinor.com"
 
     return r"https://ewepwapa1pep04-statoilsrm.msappproxy.net/ProcessExplorer/ProcessData/AtProcessDataREST.dll"
-=======
-def get_auth_aspen() -> HTTPKerberosAuth:
-    return HTTPKerberosAuth(mutual_authentication=OPTIONAL)
-
-
-def get_url_aspen() -> str:
-    # internal url (redirects to dll)
-    return r"https://aspenone.api.equinor.com"
->>>>>>> 35d37679
 
 
 def list_aspenone_sources(
@@ -144,7 +130,6 @@
         auth: Optional[Any] = None,
         verifySSL: Optional[bool] = None,
     ):
-<<<<<<< HEAD
         if url is None:
             url = get_url_aspen()
 
@@ -152,8 +137,6 @@
             auth = get_auth_aspen()
 
         self._max_rows = options.get("max_rows", 100000)
-=======
->>>>>>> 35d37679
         self.datasource = datasource
         self.base_url = url
 
