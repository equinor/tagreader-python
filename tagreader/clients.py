--- conflicted
+++ resolved
@@ -147,8 +147,7 @@
     regkey, _ = find_registry_key_from_name(
         regkey_clsid, "Aspen SQLplus service component"
     )
-    regkey_implemented_categories = winreg.OpenKeyEx(
-        regkey, "Implemented Categories")
+    regkey_implemented_categories = winreg.OpenKeyEx(regkey, "Implemented Categories")
 
     _, aspen_uuid = find_registry_key_from_name(
         regkey_implemented_categories, "Aspen SQLplus services"
@@ -388,15 +387,7 @@
             missing_intervals = [(start, end)]
             df = pd.DataFrame()
 
-<<<<<<< HEAD
-            if (
-                isinstance(cache, SmartCache) and
-                read_type != ReaderType.RAW and
-                not get_status
-            ):
-=======
             if isinstance(cache, SmartCache):
->>>>>>> f40007a2
                 time_slice = get_next_timeslice(
                     start=start, end=end, ts=ts, max_steps=None
                 )
@@ -452,19 +443,6 @@
                         metadata=metadata,
                         get_status=get_status,
                     )
-<<<<<<< HEAD
-                    if len(df.index) > 0:
-                        if (
-                            cache is not None and
-                            read_type
-                            not in [
-                                ReaderType.SNAPSHOT,
-                                ReaderType.RAW,
-                            ] and
-                            not get_status
-                        ):
-                            cache.store(df=df, readtype=read_type, ts=ts)
-=======
                     if not df.empty and read_type != ReaderType.RAW:
                         if isinstance(cache, SmartCache):
                             cache.store(
@@ -485,7 +463,6 @@
                                 start=start,
                                 end=end,
                             )
->>>>>>> f40007a2
                     frames.append(df)
                     if len(df) < self.handler._max_rows:
                         break
@@ -632,14 +609,8 @@
 
         old_tags = tags
         tags = list(dict.fromkeys(tags))
-<<<<<<< HEAD
-        if len(oldtags) > len(tags):
-            duplicates = set(
-                [x for n, x in enumerate(oldtags) if x in oldtags[:n]])
-=======
         if len(old_tags) > len(tags):
             duplicates = set([x for n, x in enumerate(old_tags) if x in old_tags[:n]])
->>>>>>> f40007a2
             logger.warning(
                 f"Duplicate tags found, removed duplicates: {', '.join(duplicates)}"
             )
